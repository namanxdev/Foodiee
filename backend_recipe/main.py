--- conflicted
+++ resolved
@@ -2,30 +2,7 @@
 FastAPI Backend for Recipe Recommendation System with RAG + Image Generation
 """
 
-<<<<<<< HEAD
-from fastapi import FastAPI, HTTPException
-from fastapi.responses import JSONResponse, StreamingResponse
-from fastapi.middleware.cors import CORSMiddleware
-from pydantic import BaseModel
-from typing import List, Optional, Dict
-import os
-import warnings
-from dotenv import load_dotenv
-import uuid
-from io import BytesIO
-import base64
-from model.User_model import user_model
-
-# LangChain imports
-from langchain_google_genai import GoogleGenerativeAIEmbeddings, ChatGoogleGenerativeAI
-from langchain_core.prompts import ChatPromptTemplate
-from langchain_core.output_parsers import StrOutputParser
-from langchain_community.vectorstores import FAISS
-from langchain_community.document_loaders import PyPDFDirectoryLoader
-from langchain_text_splitters import RecursiveCharacterTextSplitter
-=======
 from fastapi import FastAPI
->>>>>>> 5eceaf62
 
 # Import modularized components
 from config import (
@@ -38,7 +15,8 @@
     preferences_router,
     recipes_router, 
     sessions_router,
-    images_router
+    images_router,
+    users_router
 )
 from api.preferences import set_recommender as set_preferences_recommender
 from api.recipes import set_recommender as set_recipes_recommender
@@ -63,447 +41,6 @@
     allow_headers=["*"],
 )
 
-<<<<<<< HEAD
-# ============================================================
-# Pydantic Models for Request/Response
-# ============================================================
-
-class UserPreferencesRequest(BaseModel):
-    region: str
-    taste_preferences: List[str]
-    meal_type: str
-    time_available: str
-    allergies: Optional[List[str]] = []
-    dislikes: Optional[List[str]] = []
-    available_ingredients: List[str]
-
-class RecipeRecommendationResponse(BaseModel):
-    recommendations: str
-    success: bool
-    message: str
-    session_id: str  # Add session_id as separate field for easy access
-
-class RecipeDetailRequest(BaseModel):
-    recipe_name: str
-
-class RecipeDetailResponse(BaseModel):
-    recipe_name: str
-    ingredients: str
-    steps: List[str]
-    tips: str
-    success: bool
-
-class StepImageRequest(BaseModel):
-    recipe_name: str
-    step_description: str
-
-class ImageGenerationResponse(BaseModel):
-    image_data: Optional[str] = None  # Base64 encoded image
-    description: str
-    success: bool
-    generation_type: str  # "gpu", "text_only"
-
-class IngredientAlternativesRequest(BaseModel):
-    missing_ingredient: str
-    recipe_context: str
-
-class IngredientAlternativesResponse(BaseModel):
-    alternatives: str
-    success: bool
-
-class UserSignInRequest(BaseModel):
-    email: str
-    name: Optional[str] = None
-    image: Optional[str] = None
-    google_id: Optional[str] = None
-
-class UserResponse(BaseModel):
-    success: bool
-    message: str
-    user: Optional[Dict] = None
-
-# ============================================================
-# Global Variables for Session State
-# ============================================================
-
-# Store user sessions (in production, use Redis or database)
-user_sessions: Dict[str, dict] = {}
-
-# AI Models
-llm = None
-vision_llm = None
-embeddings = None
-recipe_vector_store = None
-stable_diffusion_pipe = None
-IMAGE_GENERATION_ENABLED = False
-
-# ============================================================
-# Initialization Functions
-# ============================================================
-
-def initialize_ai_models():
-    """Initialize all AI models and embeddings"""
-    global llm, vision_llm, embeddings
-    
-    GOOGLE_API_KEY = os.environ.get("GOOGLE_API_KEY")
-    if not GOOGLE_API_KEY:
-        raise ValueError("GOOGLE_API_KEY not found in environment variables")
-    
-    # Initialize Gemini models
-    llm = ChatGoogleGenerativeAI(
-        model="gemini-2.5-flash",
-        google_api_key=GOOGLE_API_KEY
-    )
-    
-    vision_llm = ChatGoogleGenerativeAI(
-        model="gemini-2.5-flash",
-        google_api_key=GOOGLE_API_KEY
-    )
-    
-    embeddings = GoogleGenerativeAIEmbeddings(
-        model="models/gemini-embedding-001",
-        google_api_key=GOOGLE_API_KEY
-    )
-    
-    print("✅ AI Models initialized successfully!")
-
-def load_recipe_vector_store(pdf_directory="../Pdfs", faiss_index_path="../recipe_faiss_index"):
-    """Load or create FAISS vector store from recipe PDFs"""
-    global recipe_vector_store
-    
-    # Check if FAISS index exists
-    if os.path.exists(faiss_index_path):
-        print(f"📦 Loading existing FAISS index from '{faiss_index_path}'...")
-        try:
-            recipe_vector_store = FAISS.load_local(
-                faiss_index_path,
-                embeddings,
-                allow_dangerous_deserialization=True
-            )
-            print("✅ FAISS index loaded successfully!")
-            return
-        except Exception as e:
-            print(f"⚠️  Error loading FAISS index: {e}")
-            print("   Will try to rebuild from PDFs...")
-    
-    # If we reach here, either no index exists or loading failed
-    # Now check for PDFs to build a new index
-    if not os.path.exists(pdf_directory):
-        print(f"⚠️  PDF directory '{pdf_directory}' not found. RAG disabled.")
-        return
-    
-    pdf_files = [f for f in os.listdir(pdf_directory) if f.lower().endswith('.pdf')]
-    if not pdf_files:
-        print(f"⚠️  No PDF files found in '{pdf_directory}'. RAG disabled.")
-        return
-    
-    print(f"📚 Loading {len(pdf_files)} PDF file(s)...")
-    
-    try:
-        loader = PyPDFDirectoryLoader(pdf_directory)
-        documents = loader.load()
-        
-        print(f"   Splitting documents...")
-        text_splitter = RecursiveCharacterTextSplitter(
-            chunk_size=1000,
-            chunk_overlap=200
-        )
-        splits = text_splitter.split_documents(documents)
-        
-        print(f"   Creating FAISS vector store...")
-        recipe_vector_store = FAISS.from_documents(splits, embeddings)
-        
-        # Create directory if it doesn't exist
-        os.makedirs(faiss_index_path, exist_ok=True)
-        
-        print(f"   Saving to '{faiss_index_path}'...")
-        recipe_vector_store.save_local(faiss_index_path)
-        
-        print(f"✅ Recipe vector store created with {len(splits)} chunks!")
-    except Exception as e:
-        print(f"❌ Error creating vector store: {e}")
-
-def initialize_image_generation():
-    """Initialize Stable Diffusion for image generation"""
-    global IMAGE_GENERATION_ENABLED, stable_diffusion_pipe
-    
-    try:
-        import torch
-        from diffusers import StableDiffusionPipeline
-        
-        if not torch.cuda.is_available():
-            print("⚠️  CUDA not available. Image generation will use text descriptions only.")
-            return
-        
-        print("🎮 GPU detected! Initializing Stable Diffusion...")
-        
-        device = "cuda"
-        dtype = torch.float16
-        model_id = "runwayml/stable-diffusion-v1-5"
-        
-        stable_diffusion_pipe = StableDiffusionPipeline.from_pretrained(
-            model_id,
-            torch_dtype=dtype,
-            safety_checker=None,
-            requires_safety_checker=False
-        )
-        
-        stable_diffusion_pipe = stable_diffusion_pipe.to(device)
-        stable_diffusion_pipe.enable_attention_slicing()
-        stable_diffusion_pipe.enable_vae_slicing()
-        
-        IMAGE_GENERATION_ENABLED = True
-        print("✅ Image generation enabled with GPU!")
-        
-    except ImportError:
-        print("⚠️  PyTorch/Diffusers not installed. Image generation disabled.")
-    except Exception as e:
-        print(f"⚠️  Could not initialize image generation: {e}")
-
-# ============================================================
-# Recipe Recommender Class
-# ============================================================
-
-class RecipeRecommender:
-    def __init__(self):
-        self.llm = llm
-        self.vision_llm = vision_llm
-        self.vector_store = recipe_vector_store
-        
-        # Prompts
-        self.recipe_prompt_with_rag = ChatPromptTemplate.from_messages([
-            ("system", "You are an expert chef and nutritionist. Based on the user's preferences and the recipe knowledge base, recommend 3 suitable recipes."),
-            ("user", """Recipe Knowledge Base:
-{context}
-
-User Preferences:
-{preferences}
-
-For each recipe, provide:
-1. Recipe Name
-2. Brief description (1-2 sentences)
-3. Main ingredients needed
-4. Estimated cooking time
-5. Why it matches their preferences
-
-IMPORTANT: Prioritize recipes from the knowledge base above. If the knowledge base doesn't have suitable recipes, you may suggest alternatives.
-Format your response clearly with numbered recipes.""")
-        ])
-        
-        self.recipe_prompt = ChatPromptTemplate.from_messages([
-            ("system", "You are an expert chef and nutritionist."),
-            ("user", """Based on the user's preferences below, recommend 3 suitable recipes.
-
-{preferences}
-
-For each recipe, provide:
-1. Recipe Name
-2. Brief description (1-2 sentences)
-3. Main ingredients needed
-4. Estimated cooking time
-5. Why it matches their preferences
-
-Format your response clearly with numbered recipes.""")
-        ])
-        
-        self.detail_prompt_with_rag = ChatPromptTemplate.from_messages([
-            ("system", "You are an expert chef. Provide detailed step-by-step recipes."),
-            ("user", """Provide a detailed step-by-step recipe for: {recipe_name}
-
-Recipe Knowledge Base:
-{context}
-
-User preferences and constraints:
-{preferences}
-
-Provide:
-1. Complete ingredient list with quantities
-2. Clear step-by-step cooking instructions (numbered - EACH STEP ON A NEW LINE starting with "STEP X:")
-3. Cooking tips
-4. Total time required
-
-IMPORTANT: If the recipe is found in the knowledge base above, use that information. Otherwise, create a suitable recipe.
-Format each cooking step on a new line starting with "STEP 1:", "STEP 2:", etc.
-Make the instructions clear and easy to follow.""")
-        ])
-        
-        self.detail_prompt = ChatPromptTemplate.from_messages([
-            ("system", "You are an expert chef."),
-            ("user", """Provide a detailed step-by-step recipe for: {recipe_name}
-
-User preferences and constraints:
-{preferences}
-
-Provide:
-1. Complete ingredient list with quantities
-2. Clear step-by-step cooking instructions (numbered - EACH STEP ON A NEW LINE starting with "STEP X:")
-3. Cooking tips
-4. Total time required
-
-IMPORTANT: Format each cooking step on a new line starting with "STEP 1:", "STEP 2:", etc.
-Make the instructions clear and easy to follow.""")
-        ])
-        
-        self.alternative_prompt = ChatPromptTemplate.from_messages([
-            ("system", "You are an expert chef who suggests ingredient alternatives."),
-            ("user", """Suggest 3 good alternatives for the ingredient: {missing_ingredient}
-
-Recipe context: {recipe_context}
-
-For each alternative, explain:
-- What it is
-- How to use it as a substitute
-- How it will affect the taste
-
-Keep suggestions practical and commonly available.""")
-        ])
-        
-        self.sd_image_prompt = ChatPromptTemplate.from_messages([
-            ("system", "You are an expert at creating concise, effective image generation prompts for food photography."),
-            ("user", """Create a SHORT image generation prompt (max 60 words) for Stable Diffusion:
-
-Recipe: {recipe_name}
-Step: {step_description}
-
-Make it:
-- Professional food photography style
-- Clear and specific about the cooking action
-- Include lighting, angle, and composition details
-- Photorealistic, appetizing, high quality
-- NO explanations, just the prompt
-
-Example: "Professional overhead shot of golden pakoras frying in hot oil, bubbles rising, warm kitchen lighting, shallow depth of field, steam visible, highly detailed, food photography"
-
-Your prompt:""")
-        ])
-    
-    def recommend_recipes(self, preferences_str: str):
-        """Get recipe recommendations"""
-        if self.vector_store:
-            retriever = self.vector_store.as_retriever(search_kwargs={"k": 5})
-            search_query = preferences_str[:200]  # Use part of preferences as search
-            
-            rag_chain = (
-                {
-                    "context": lambda x: "\n\n".join([doc.page_content for doc in retriever.invoke(x)]),
-                    "preferences": lambda x: preferences_str
-                }
-                | self.recipe_prompt_with_rag
-                | self.llm
-                | StrOutputParser()
-            )
-            return rag_chain.invoke(search_query)
-        else:
-            chain = self.recipe_prompt | self.llm | StrOutputParser()
-            return chain.invoke({"preferences": preferences_str})
-    
-    def get_detailed_recipe(self, recipe_name: str, preferences_str: str):
-        """Get detailed recipe instructions"""
-        if self.vector_store:
-            retriever = self.vector_store.as_retriever(search_kwargs={"k": 5})
-            
-            rag_chain = (
-                {
-                    "context": lambda x: "\n\n".join([doc.page_content for doc in retriever.invoke(recipe_name)]),
-                    "recipe_name": lambda x: recipe_name,
-                    "preferences": lambda x: preferences_str
-                }
-                | self.detail_prompt_with_rag
-                | self.llm
-                | StrOutputParser()
-            )
-            return rag_chain.invoke(recipe_name)
-        else:
-            chain = self.detail_prompt | self.llm | StrOutputParser()
-            return chain.invoke({
-                "recipe_name": recipe_name,
-                "preferences": preferences_str
-            })
-    
-    def parse_recipe_steps(self, recipe_text: str):
-        """Parse recipe into structured format"""
-        lines = recipe_text.split('\n')
-        steps = []
-        ingredients_section = []
-        tips_section = []
-        current_section = None
-        
-        for line in lines:
-            line = line.strip()
-            if not line:
-                continue
-            
-            if 'ingredient' in line.lower() and ':' in line:
-                current_section = 'ingredients'
-                continue
-            elif 'step' in line.lower() and ':' in line.lower() and any(char.isdigit() for char in line):
-                current_section = 'steps'
-            elif 'tip' in line.lower() and ':' in line.lower():
-                current_section = 'tips'
-                continue
-            
-            if current_section == 'steps' and line.startswith(('STEP', 'Step', '**STEP', '**Step')):
-                steps.append(line)
-            elif current_section == 'ingredients':
-                ingredients_section.append(line)
-            elif current_section == 'tips':
-                tips_section.append(line)
-        
-        return {
-            'ingredients': '\n'.join(ingredients_section),
-            'steps': steps,
-            'tips': '\n'.join(tips_section)
-        }
-    
-    def generate_image_prompt(self, recipe_name: str, step_description: str):
-        """Generate image prompt for Stable Diffusion"""
-        chain = self.sd_image_prompt | self.llm | StrOutputParser()
-        return chain.invoke({
-            "recipe_name": recipe_name,
-            "step_description": step_description
-        }).strip()
-    
-    def generate_image(self, recipe_name: str, step_description: str):
-        """Generate image using Stable Diffusion"""
-        global IMAGE_GENERATION_ENABLED, stable_diffusion_pipe
-        
-        # Generate prompt
-        image_prompt = self.generate_image_prompt(recipe_name, step_description)
-        
-        if not IMAGE_GENERATION_ENABLED or stable_diffusion_pipe is None:
-            return None, image_prompt
-        
-        try:
-            import torch
-            import gc
-            
-            with torch.inference_mode():
-                image = stable_diffusion_pipe(
-                    image_prompt,
-                    num_inference_steps=30,
-                    guidance_scale=7.5,
-                    height=512,
-                    width=512
-                ).images[0]
-            
-            torch.cuda.empty_cache()
-            gc.collect()
-            
-            return image, image_prompt
-        except Exception as e:
-            print(f"Error generating image: {e}")
-            return None, image_prompt
-    
-    def get_ingredient_alternatives(self, missing_ingredient: str, recipe_context: str):
-        """Get ingredient alternatives"""
-        chain = self.alternative_prompt | self.llm | StrOutputParser()
-        return chain.invoke({
-            "missing_ingredient": missing_ingredient,
-            "recipe_context": recipe_context
-        })
-
-=======
->>>>>>> 5eceaf62
 # Global recommender instance
 recommender = None
 
@@ -552,6 +89,7 @@
 app.include_router(recipes_router)
 app.include_router(sessions_router)
 app.include_router(images_router)
+app.include_router(users_router)
 
 # ============================================================
 # Basic Routes
@@ -567,340 +105,6 @@
         "image_generation": "gpu" if IMAGE_GENERATION_ENABLED else "text_only"
     }
 
-<<<<<<< HEAD
-# ============================================================
-# User Management Routes
-# ============================================================
-
-@app.post("/api/user/signin", response_model=UserResponse)
-async def user_signin(user_data: UserSignInRequest):
-    """
-    Create or update user when they sign in with NextAuth
-    Call this endpoint from your NextAuth callback
-    """
-    try:
-        result = user_model.create_or_update_user({
-            "email": user_data.email,
-            "name": user_data.name,
-            "image": user_data.image,
-            "google_id": user_data.google_id
-        })
-        return result
-    except Exception as e:
-        raise HTTPException(status_code=500, detail=str(e))
-
-@app.get("/api/user/{email}")
-async def get_user(email: str):
-    """Get user information by email"""
-    try:
-        user = user_model.get_user_by_email(email)
-        if user:
-            return {"success": True, "user": user}
-        else:
-            raise HTTPException(status_code=404, detail="User not found")
-    except Exception as e:
-        raise HTTPException(status_code=500, detail=str(e))
-
-@app.put("/api/user/{email}/preferences")
-async def update_user_preferences(email: str, preferences: UserPreferencesRequest):
-    """Update user's food preferences"""
-    try:
-        preferences_dict = {
-            "region": preferences.region,
-            "taste_preferences": preferences.taste_preferences,
-            "meal_type": preferences.meal_type,
-            "time_available": preferences.time_available,
-            "allergies": preferences.allergies,
-            "dislikes": preferences.dislikes,
-            "available_ingredients": preferences.available_ingredients
-        }
-        result = user_model.update_user_preferences(email, preferences_dict)
-        return result
-    except Exception as e:
-        raise HTTPException(status_code=500, detail=str(e))
-
-@app.get("/api/user/{email}/preferences")
-async def get_user_preferences_endpoint(email: str):
-    """Get user's saved preferences"""
-    try:
-        preferences = user_model.get_user_preferences(email)
-        if preferences:
-            return {"success": True, "preferences": preferences}
-        else:
-            return {"success": False, "message": "No preferences found"}
-    except Exception as e:
-        raise HTTPException(status_code=500, detail=str(e))
-
-# ============================================================
-# Recipe Routes
-# ============================================================
-
-@app.post("/api/preferences", response_model=RecipeRecommendationResponse)
-async def submit_preferences(preferences: UserPreferencesRequest):
-    """
-    Submit user preferences and get recipe recommendations
-    """
-    try:
-        # Create unique session ID
-        import uuid
-        session_id = f"session_{uuid.uuid4().hex[:8]}"
-        
-        # Format preferences
-        preferences_str = f"""
-User Preferences:
-- Region/Cuisine: {preferences.region}
-- Taste Preferences: {', '.join(preferences.taste_preferences)}
-- Meal Type: {preferences.meal_type}
-- Time Available: {preferences.time_available}
-- Allergies: {', '.join(preferences.allergies) if preferences.allergies else 'None'}
-- Dislikes: {', '.join(preferences.dislikes) if preferences.dislikes else 'None'}
-- Available Ingredients: {', '.join(preferences.available_ingredients)}
-"""
-        
-        # Store in session
-        user_sessions[session_id] = {
-            "preferences": preferences_str,
-            "current_recipe": None,
-            "current_step_index": 0,
-            "recipe_steps": []
-        }
-        
-        # Get recommendations
-        recommendations = recommender.recommend_recipes(preferences_str)
-        
-        return RecipeRecommendationResponse(
-            recommendations=recommendations,
-            success=True,
-            message=f"Recommendations generated successfully! Use the session_id below for all subsequent requests.",
-            session_id=session_id  # Return session_id as separate field!
-        )
-    
-    except Exception as e:
-        raise HTTPException(status_code=500, detail=f"Error: {str(e)}")
-
-@app.post("/api/recipe/details", response_model=RecipeDetailResponse)
-async def get_recipe_details(request: RecipeDetailRequest, session_id: str):
-    """
-    Get detailed recipe instructions
-    """
-    try:
-        if session_id not in user_sessions:
-            raise HTTPException(status_code=404, detail="Session not found")
-        
-        session = user_sessions[session_id]
-        preferences_str = session["preferences"]
-        
-        # Get detailed recipe
-        detailed_recipe = recommender.get_detailed_recipe(request.recipe_name, preferences_str)
-        
-        # Parse recipe
-        parsed = recommender.parse_recipe_steps(detailed_recipe)
-        
-        # Update session
-        session["current_recipe"] = request.recipe_name
-        session["recipe_steps"] = parsed["steps"]
-        session["current_step_index"] = 0
-        session["ingredients"] = parsed["ingredients"]
-        session["tips"] = parsed["tips"]
-        
-        return RecipeDetailResponse(
-            recipe_name=request.recipe_name,
-            ingredients=parsed["ingredients"],
-            steps=parsed["steps"],
-            tips=parsed["tips"],
-            success=True
-        )
-    
-    except HTTPException:
-        raise
-    except Exception as e:
-        raise HTTPException(status_code=500, detail=f"Error: {str(e)}")
-
-@app.post("/api/step/next")
-async def next_step(session_id: str):
-    """
-    Move to the next cooking step
-    """
-    try:
-        if session_id not in user_sessions:
-            raise HTTPException(status_code=404, detail="Session not found")
-        
-        session = user_sessions[session_id]
-        
-        if not session["recipe_steps"]:
-            raise HTTPException(status_code=400, detail="No recipe loaded")
-        
-        current_index = session["current_step_index"]
-        steps = session["recipe_steps"]
-        
-        if current_index >= len(steps):
-            return {
-                "step": None,
-                "step_number": current_index,
-                "total_steps": len(steps),
-                "completed": True,
-                "message": "All steps completed!",
-                "tips": session.get("tips", "")
-            }
-        
-        current_step = steps[current_index]
-        session["current_step_index"] = current_index + 1
-        
-        return {
-            "step": current_step,
-            "step_number": current_index + 1,
-            "total_steps": len(steps),
-            "completed": False,
-            "message": "Success"
-        }
-    
-    except HTTPException:
-        raise
-    except Exception as e:
-        raise HTTPException(status_code=500, detail=f"Error: {str(e)}")
-
-@app.post("/api/step/image", response_model=ImageGenerationResponse)
-async def generate_step_image(session_id: str):
-    """
-    Generate image for current cooking step
-    """
-    try:
-        if session_id not in user_sessions:
-            raise HTTPException(status_code=404, detail="Session not found")
-        
-        session = user_sessions[session_id]
-        
-        if not session["recipe_steps"]:
-            raise HTTPException(status_code=400, detail="No recipe loaded")
-        
-        current_index = session["current_step_index"]
-        if current_index == 0:
-            current_index = 1  # If they haven't called next yet, show first step
-        
-        steps = session["recipe_steps"]
-        if current_index > len(steps):
-            raise HTTPException(status_code=400, detail="No more steps")
-        
-        current_step = steps[current_index - 1]
-        recipe_name = session["current_recipe"]
-        
-        # Generate image
-        image, description = recommender.generate_image(recipe_name, current_step)
-        
-        if image:
-            # Convert PIL image to base64
-            buffered = BytesIO()
-            image.save(buffered, format="PNG")
-            img_str = base64.b64encode(buffered.getvalue()).decode()
-            
-            return ImageGenerationResponse(
-                image_data=img_str,
-                description=description,
-                success=True,
-                generation_type="gpu"
-            )
-        else:
-            # Text description only
-            return ImageGenerationResponse(
-                image_data=None,
-                description=description,
-                success=True,
-                generation_type="text_only"
-            )
-    
-    except HTTPException:
-        raise
-    except Exception as e:
-        raise HTTPException(status_code=500, detail=f"Error: {str(e)}")
-
-@app.post("/api/step/skip")
-async def skip_to_alternatives(session_id: str):
-    """
-    Skip remaining steps and go to ingredient alternatives
-    """
-    try:
-        if session_id not in user_sessions:
-            raise HTTPException(status_code=404, detail="Session not found")
-        
-        session = user_sessions[session_id]
-        steps = session["recipe_steps"]
-        
-        # Mark as completed
-        session["current_step_index"] = len(steps) + 1
-        
-        return {
-            "message": "Skipped to ingredient alternatives section",
-            "success": True,
-            "tips": session.get("tips", "")
-        }
-    
-    except HTTPException:
-        raise
-    except Exception as e:
-        raise HTTPException(status_code=500, detail=f"Error: {str(e)}")
-
-@app.post("/api/ingredients/alternatives", response_model=IngredientAlternativesResponse)
-async def get_alternatives(request: IngredientAlternativesRequest, session_id: str):
-    """
-    Get alternatives for missing ingredients
-    """
-    try:
-        if session_id not in user_sessions:
-            raise HTTPException(status_code=404, detail="Session not found")
-        
-        session = user_sessions[session_id]
-        recipe_name = session.get("current_recipe", request.recipe_context)
-        
-        alternatives = recommender.get_ingredient_alternatives(
-            request.missing_ingredient,
-            recipe_name
-        )
-        
-        return IngredientAlternativesResponse(
-            alternatives=alternatives,
-            success=True
-        )
-    
-    except HTTPException:
-        raise
-    except Exception as e:
-        raise HTTPException(status_code=500, detail=f"Error: {str(e)}")
-
-@app.get("/api/session/{session_id}")
-async def get_session_info(session_id: str):
-    """
-    Get current session information
-    """
-    if session_id not in user_sessions:
-        raise HTTPException(status_code=404, detail="Session not found")
-    
-    session = user_sessions[session_id]
-    
-    return {
-        "session_id": session_id,
-        "current_recipe": session.get("current_recipe"),
-        "current_step": session.get("current_step_index", 0),
-        "total_steps": len(session.get("recipe_steps", [])),
-        "has_recipe": session.get("current_recipe") is not None
-    }
-
-@app.delete("/api/session/{session_id}")
-async def delete_session(session_id: str):
-    """
-    Delete a session
-    """
-    if session_id not in user_sessions:
-        raise HTTPException(status_code=404, detail="Session not found")
-    
-    del user_sessions[session_id]
-    
-    return {
-        "message": "Session deleted successfully",
-        "success": True
-    }
-
-=======
->>>>>>> 5eceaf62
 # ============================================================
 # Main Entry Point
 # ============================================================
